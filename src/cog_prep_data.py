""" 
cog_read.py

Routines to read in, tokenize, split and embed the selected cognitive-therapy dataset.
Data can be either the authors' original prepreocessed set, or our own
preprocessed set.

Michael Miller and Kurt Tuohy
CS 598 Deep Learning for Healthcare - University of Illinois 
Final project - Paper Results Verification
4/24/2022

Paper: "Natural language processing for cognitive therapy: Extracting schemas from thought records"
by Franziska Burger, Mark A. Neerincx, and Willem-Paul Brinkman
DOI: https://doi.org/10.1371/journal.pone.0257832
Data repo: https://github.com/mich1eal/cs598_dl4hc
For dependencies, and data acquisition instructions, please see this repository's readme
"""

import pandas as pd
import numpy as np
# Get tokenizers for each potential language model
from transformers import BertTokenizer
import torch
import torch.nn.functional as F
from torch.utils.data import DataLoader, Dataset
import torchtext
import cog_globals as GLOB
from tensorflow.keras.preprocessing.text import Tokenizer
from autocorrect import Speller
<<<<<<< HEAD
from torch.nn.functional import normalize
=======
>>>>>>> 48a63471
spell = Speller(lang='en')


# Routine to generate dataloader
def create_dataloader(dataset, batch_size=32, shuffle=False):
    '''
    Return a dataloader for the specified dataset and batch size.
    Very similar to most CS 598 DLH homework problems.
    '''
    return DataLoader(dataset, batch_size=batch_size, shuffle=shuffle)

class TokenDataset(Dataset):
    def __init__(self, in_frame, schemas=GLOB.SCHEMAS, max_len=GLOB.max_utt_length, vocab_size=GLOB.max_vocab_size, vocab=None, embeddings=None):
        '''
        Torch Dataset that embeds at the token level
        in_frame - a dataframe with columns defined above 
        schemas - list of schemas to generate labels for. If a single schema, use one-hot encoding of its rating values.
        max_len - number of tokens to crop/pad sentences to
        vocab_size - will reduce the number of words to this value
        vocab - either a torchtext.vocab.Vocab object, or None to build one
        embeddings - a torchtext.Vocab.Vector object or None for indices
        '''
        
        self.utterances = in_frame['tokens'].to_list()
        
        # For single schema, generate one-hot encoding of rating values for labels
        if len(schemas) == 1:
            schema_rating_vals = torch.LongTensor(np.array(in_frame[schemas])).squeeze(dim=1)
            self.labels = F.one_hot(schema_rating_vals, num_classes=len(GLOB.RATING_VALS)).numpy()
        # Otherwise use original ratings as labels
        else:
            self.labels = in_frame[schemas].to_numpy()
            
        self.vocab_size = vocab_size
        self.max_len = max_len

        # Dictionaries
        self.vocab = vocab
        if vocab is None:
            self.build_vocab(embeddings)
        
        # Convert text to indices
        self.textual_ids = []
        self.convert_text()

    def build_vocab(self, embeddings): 
        '''
        Build torch dictionary. This is only called when split='train', as the 
        vocab is passed in to the __init__(...) function otherwise. 
        '''        
        # Count the frequencies of all words in the training data 
        token_list = []
        for utterance in self.utterances:
            token_list.extend(utterance)
        
        #note that torchtext.vocab.vocab works for chars. To work with strings, 
        # add double nested list 
        token_list_list = [[token] for token in token_list]
            
        self.vocab = torchtext.vocab.build_vocab_from_iterator(token_list_list, 
                           max_tokens=self.vocab_size,
                           specials=[GLOB.UNK, GLOB.END, GLOB.PAD])
        self.vocab.set_default_index(self.vocab[GLOB.UNK])
        
        if embeddings is not None:
            #Get the relevent rows in GLoVE, and match their indices with
            #the indices in our vocab https://github.com/pytorch/text/issues/1350
            self.embed_vec = embeddings.get_vecs_by_tokens(self.vocab.get_itos())

    def convert_text(self):
        '''
        Convert each utterance to a list of indices
        '''
        for utterance in self.utterances:
            idx_list = [self.vocab[token] for token in utterance]
            self.textual_ids.append(idx_list)

    def get_text(self, idx):
        '''
        Return the utterance per the type of ebedding specified
        Adds padding as required
        '''
        indices = self.textual_ids[idx]

            #no embedding required, return just indices, but pad to correct length 
            
        indices.append(self.vocab[GLOB.END])
        idx_len = len(indices)
        
        if idx_len > self.max_len:
            #too long, trim
            indices = indices[:self.max_len]

        elif idx_len < self.max_len:
            #too short, add padding
            indices += [self.vocab[GLOB.PAD]] * (self.max_len - idx_len)
                    
        return torch.LongTensor(indices)
        
    def get_label(self, idx):
        '''
        Return labels as a long vector 
        '''
        return torch.FloatTensor(self.labels[idx])

    def __len__(self):
        '''
        Return the number of utterances in the dataset
        '''
        return len(self.utterances)
    
    def __getitem__(self, idx):
        '''
        Return the utterance, and label of the review specified by idx.
        '''
        return self.get_text(idx), self.get_label(idx)

class UtteranceDataset(Dataset):
    def __init__(self, in_frame, schemas=GLOB.SCHEMAS, max_len=GLOB.max_utt_length, vocab_size=GLOB.max_vocab_size, vocab=None, tfidf_tokenizer=None, embeddings=None):
        '''
        Torch Dataset that embeds at the utterance level
        in_frame - a dataframe with columns defined above 
        schemas - list of schemas to generate labels for. If a single schema, use one-hot encoding of its rating values.
        max_len - number of tokens to crop/pad sentences to
        vocab_size - will reduce the number of words to this value
        vocab - either a torchtext.vocab.Vocab object, or None to build one
        tfidf_tokenizer - either a keras Tokenizer, or None to build one
        embeddings - a torchtext.Vocab.Vector object or None for indices
        '''
        
        #must have both or neither 
        assert (vocab and tfidf_tokenizer) or (not vocab and not tfidf_tokenizer)
        self.utterances = in_frame['tokens'].to_list()
        # For single schema, generate one-hot encoding of rating values for labels
        if len(schemas) == 1:
            schema_rating_vals = torch.LongTensor(np.array(in_frame[schemas]))
            self.labels = F.one_hot(schema_rating_vals, num_classes=len(GLOB.RATING_VALS)).numpy()
        # Otherwise use original ratings as labels
        else:
            self.labels = in_frame[schemas].to_numpy()
        self.vocab_size = vocab_size
        self.max_len = max_len

        # Dictionaries
        self.vocab = vocab
        if vocab is None:
            self.build_vocab(embeddings)
        
        # Convert text to indices
        self.textual_ids = []
        self.convert_text()
        
        # Set embed vec
        if embeddings is not None:
            #Get the relevent rows in GLoVE, and match their indices with
            #the indices in our vocab https://github.com/pytorch/text/issues/1350
            self.embed_vec = embeddings.get_vecs_by_tokens(self.vocab.get_itos())
        
        
        #tfidf embeddings
        self.tfidf_tokenizer = tfidf_tokenizer
        if tfidf_tokenizer is None: 
            # Get TFIDF tokenizer if it wasn't provided
            tfidf_tokenizer = Tokenizer(oov_token = GLOB.UNK,
                                  num_words=vocab_size)
            tfidf_tokenizer.fit_on_sequences(self.textual_ids)
            self.tfidf_tokenizer = tfidf_tokenizer
        
        #get tfidf embeddings 
        tfidf = torch.Tensor(self.tfidf_tokenizer.sequences_to_matrix(self.textual_ids, mode='tfidf'))
        
        # Normalize embeddings
        tfidf = F.normalize(tfidf, dim=1)
        
        # Make embeddings sum to 1
        tfidf = tfidf / tfidf.sum(dim=1).unsqueeze(-1)
        
        # dot product with saved embeddings  
        self.utterance_embeddings = torch.mm(tfidf, self.embed_vec)
        
    def build_vocab(self, embeddings): 
        '''
        Build torch dictionary. This is only called when split='train', as the 
        vocab is passed in to the __init__(...) function otherwise. 
        '''        
        # Count the frequencies of all words in the training data 
        token_list = []
        for utterance in self.utterances:
            token_list.extend(utterance)
        
        #note that torchtext.vocab.vocab works for chars. To work with strings, 
        # add double nested list 
        token_list_list = [[token] for token in token_list]
            
        self.vocab = torchtext.vocab.build_vocab_from_iterator(token_list_list, 
                           max_tokens=self.vocab_size,
                           specials=[GLOB.UNK, GLOB.END, GLOB.PAD])
        self.vocab.set_default_index(self.vocab[GLOB.UNK])
        
            
    def convert_text(self):
        '''
        Convert each utterance to a list of indices
        '''
        for utterance in self.utterances:
            idx_list = [self.vocab[token] for token in utterance]
            self.textual_ids.append(idx_list)

    def __len__(self):
        '''
        Return the number of utterances in the dataset
        '''
        return len(self.utterances)
    
    def __getitem__(self, idx):
        '''
        Return the utterance, and label of the review specified by idx.
        '''
        return self.utterance_embeddings[idx, :], torch.FloatTensor(self.labels[idx])



def read_data(process_mode=None):
    '''
    Read data and label files for cognitive therapy paper.
    Input:
        process_mode:
            - None to use authors processing
            - 'utterance' to keep each utterance as its own line
            - 'scenario' to concatenate utterances for one participant scenario
        
    Output: single combined file of data and labels
    '''
    if not process_mode:
        # Use the authors original preprocessed data
        label_frames = []
        for dataset in GLOB.DEFAULT_DATASETS: 
            file_path = '{}/{}_labels.csv'.format(GLOB.DATA_DIR, dataset)
            frame = pd.read_csv(file_path, sep=';', header=0)
            label_frames.append(frame)
    
        # read in all texts 
        text_frames = []
        for dataset in GLOB.DEFAULT_DATASETS: 
            file_path = '{}/{}_texts.csv'.format(GLOB.DATA_DIR, dataset)
            frame = pd.read_csv(file_path, sep=';', header=0)
            text_frames.append(frame)
    
        # we combine all data into one dataframe for convenient preprocessing 
        label_frame = pd.concat(label_frames, axis=0)
        text_frame = pd.concat(text_frames, axis=0)
    
        return pd.concat([text_frame, label_frame], axis=1)
    else: 
        assert process_mode in ['utterance', 'scenario']
        
        # use custom preprocessed data (see cog_preprocess.py)
        file_path = '{}/{}'.format(GLOB.DATA_DIR, GLOB.CUSTOM_PREPROCESS)
        in_frame = pd.read_csv(file_path)
        
        if process_mode == 'scenario':
            #group by participant and and scenario
            grouped = in_frame.groupby(['Participant.ID', 'Scenario'], as_index = False)
            
            group_map = {col : 'mean' for col in GLOB.SCHEMAS}
            group_map['Utterance'] = ' '.join
            
            in_frame = grouped.agg(group_map)
        
        #only keep rows that we need
        out_frame = in_frame[['Utterance'] + GLOB.SCHEMAS]
        
        #shuffle the frame
        out_frame = out_frame.sample(frac=1).reset_index(drop=True)
        return out_frame
        
def tokenize_bert(dataframe,
                  max_length=25,
                  pad=True,
                  add_special_tokens=False,
                  special_tokens=None,
                  default_token=None):
    '''
    Given a dataframe that includes utterances, add a 'tokens' column
    that contains a tokenized list of utterances.
    Also return a 'masks' column containing a list of masks.

    Inputs:
        dataframe: the source dataframe. Must contain an 'Utterance' column.
        max_length: maximum length to pad utterance to.
        pad: whether to pad each utterance to max_length.
        add_special_tokens: True to incorporate special tokens into utterance.
        special_tokens: list of special tokens, if required.
            list not required for BERT, which will always use [CLS] and [SEP].
        default_token: default for tokens outside vocabulary. Not required for BERT.
    Outputs: the input dataframe with new 'tokens' column, plus 'masks' column.
    '''
    tokenizer = BertTokenizer.from_pretrained('bert-base-uncased', do_lower_case=True)
    tokens = []
    masks = []

    # Tokenize for BERT.
    # Code borrowed from http://mccormickml.com/2019/07/22/BERT-fine-tuning/#51-data-preparation
    for utterance in dataframe['Utterance']:
        encoded_dict = tokenizer.encode_plus(
                    utterance,                                # Sentence to encode.
                    add_special_tokens = add_special_tokens,  # Add '[CLS]' and '[SEP]'
                    max_length = max_length,                  # Pad & truncate all sentences.
                    pad_to_max_length = pad,
                    return_attention_mask = True              # Construct attn. masks.
                    #return_tensors = 'pt',                   # Uncomment to return PyTorch tensors instead of lists                   )
        )

        tokens.append(encoded_dict['input_ids'])
        masks.append(encoded_dict['attention_mask'])
        
    dataframe['tokens'] = tokens
    dataframe['masks'] = masks
    return dataframe

def tokenize(dataframe):
    '''
    Given a dataframe that includes utterances, add a 'tokens' column
    that contains a tokenized list of utterances.
    
    Inputs:
        dataframe: the source dataframe. Must contain an 'Utterance' column.
    Outputs: the input dataframe with new 'tokens' column.
    '''
    # we will tokenize using pytorch utility function
    tokenizer = torchtext.data.get_tokenizer('basic_english', language='en')
    # lists of tokens are re-added to our dataframe 
    dataframe['tokens'] = [tokenizer(sentence) for sentence in dataframe['Utterance']]
    
    return dataframe

def split_data(dataframe, train_fraction=GLOB.train_fraction, val_fraction=GLOB.val_fraction, test_fraction=GLOB.test_fraction):
    '''
    Given a dataframe, return training, validation and test splits
    with the specified proportions.
    '''
    
    split_train = int(len(dataframe) * train_fraction)
    split_val = split_train + int(len(dataframe) * val_fraction)

    train_frame = dataframe.iloc[:split_train]
    val_frame = dataframe.iloc[split_train:split_val]
    test_frame = dataframe.iloc[split_val:]
    
    return (train_frame, val_frame, test_frame)<|MERGE_RESOLUTION|>--- conflicted
+++ resolved
@@ -28,10 +28,6 @@
 import cog_globals as GLOB
 from tensorflow.keras.preprocessing.text import Tokenizer
 from autocorrect import Speller
-<<<<<<< HEAD
-from torch.nn.functional import normalize
-=======
->>>>>>> 48a63471
 spell = Speller(lang='en')
 
 
